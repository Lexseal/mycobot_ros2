--- conflicted
+++ resolved
@@ -21,14 +21,14 @@
         ('share/' + package_name + '/urdf'+'/mycobot', glob("urdf/mycobot/*")),
         ('share/' + package_name + '/urdf'+'/mycobot_pi', glob("urdf/mycobot_pi/*")),
         ('share/' + package_name + '/urdf'+'/mecharm', glob("urdf/mecharm/*")),
-<<<<<<< HEAD
+
         ('share/' + package_name + '/urdf'+'/mecharm_pi', glob("urdf/mecharm_pi/*")),
-=======
+
         ('share/' + package_name + '/urdf'+'/320_pi',glob("urdf/320_pi/*")),
 
         ('share/' + package_name + '/urdf'+'/mybuddy', glob("urdf/mybuddy/*")),
 
->>>>>>> 1372dd6e
+
     ],
     install_requires=['setuptools'],
     zip_safe=True,
