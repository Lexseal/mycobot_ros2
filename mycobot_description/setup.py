from setuptools import setup

import os

from glob import glob

package_name = 'mycobot_description'

setup(
    name=package_name,
    version='0.0.0',
    packages=[package_name],
    data_files=[
        ('share/ament_index/resource_index/packages',
            ['resource/' + package_name]),
        ('share/' + package_name, ['package.xml']),
        ('share/' + package_name + '/urdf'+'/260_pi', glob("urdf/260_pi/*")),
        ('share/' + package_name + '/urdf'+'/280jn', glob("urdf/280jn/*")),
        ('share/' + package_name + '/urdf'+'/320_urdf', glob("urdf/320_urdf/*")),
        ('share/' + package_name + '/urdf'+'/600_urdf', glob("urdf/600_urdf/*")),
        ('share/' + package_name + '/urdf'+'/mycobot', glob("urdf/mycobot/*")),
        ('share/' + package_name + '/urdf'+'/mycobot_pi', glob("urdf/mycobot_pi/*")),
        ('share/' + package_name + '/urdf'+'/mecharm', glob("urdf/mecharm/*")),
        ('share/' + package_name + '/urdf'+'/320_pi',glob("urdf/320_pi/*")),
<<<<<<< HEAD
        ('share/' + package_name + '/urdf'+'/mybuddy', glob("urdf/mybuddy/*")),
=======
>>>>>>> b6189e06
    ],
    install_requires=['setuptools'],
    zip_safe=True,
    maintainer='u2',
    maintainer_email='u2@todo.todo',
    description='TODO: Package description',
    license='TODO: License declaration',
    tests_require=['pytest'],
    entry_points={
        'console_scripts': [
        ],
    },
)<|MERGE_RESOLUTION|>--- conflicted
+++ resolved
@@ -22,10 +22,9 @@
         ('share/' + package_name + '/urdf'+'/mycobot_pi', glob("urdf/mycobot_pi/*")),
         ('share/' + package_name + '/urdf'+'/mecharm', glob("urdf/mecharm/*")),
         ('share/' + package_name + '/urdf'+'/320_pi',glob("urdf/320_pi/*")),
-<<<<<<< HEAD
+
         ('share/' + package_name + '/urdf'+'/mybuddy', glob("urdf/mybuddy/*")),
-=======
->>>>>>> b6189e06
+
     ],
     install_requires=['setuptools'],
     zip_safe=True,
